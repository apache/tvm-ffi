--- conflicted
+++ resolved
@@ -127,7 +127,6 @@
     assert str(b) == "[1, 2, 3]"
 
 
-<<<<<<< HEAD
 @pytest.mark.parametrize(
     "a, b, c_expected",
     [
@@ -192,9 +191,9 @@
     assert type(c_actual) is type(c_expected)
     assert len(c_actual) == len(c_expected)
     assert tuple(c_actual) == tuple(c_expected)
-=======
+
+
 def test_large_map_get() -> None:
     amap = tvm_ffi.convert({k: k**2 for k in range(100)})
     assert amap.get(101) is None
-    assert amap.get(3) == 9
->>>>>>> c88110e7
+    assert amap.get(3) == 9